--- conflicted
+++ resolved
@@ -4,11 +4,7 @@
 gunicorn==20.0.4
 
 # Database driver
-<<<<<<< HEAD
-psycopg2-binary==2.9.6
-=======
 psycopg2-binary==2.9.6 # Required for macOS
->>>>>>> 6f77b2c7
 
 # Email sending
 django-anymail==8.5
