"""Views for the administrator actions."""
import datetime
import logging

from django.conf import settings
from django.contrib import messages
<<<<<<< HEAD
=======
from django.contrib.auth.mixins import UserPassesTestMixin
from django.core.cache import cache
>>>>>>> 2ce0bab5
from django.http import Http404
from django.shortcuts import get_object_or_404
from django.shortcuts import redirect
from django.template.loader import get_template
from django.urls import reverse
from django.utils import timezone
from django.utils.translation import ugettext_lazy as _
from django.views.generic import DetailView
from django.views.generic import FormView
from django.views.generic import TemplateView

from ..constants import PAID
from ..mixins import StaffUserMixin
from ..models import Advertiser
from ..models import Publisher
from .forms import CreateAdvertiserForm
from .forms import CreatePublisherForm
from .forms import StartPublisherPayoutForm
from adserver.utils import generate_absolute_url
from adserver.utils import generate_publisher_payout_data


log = logging.getLogger(__name__)  # noqa


class CreateAdvertiserView(StaffUserMixin, FormView):
    form_class = CreateAdvertiserForm
    model = Advertiser
    template_name = "adserver/staff/advertiser-create.html"

    def form_valid(self, form):
        self.object = form.save()
        result = super().form_valid(form)
        messages.success(
            self.request,
            _("Successfully created %(advertiser)s") % {"advertiser": self.object.name},
        )
        return result

    def get_success_url(self):
        return reverse(
            "advertiser_main",
            kwargs={
                "advertiser_slug": self.object.slug,
            },
        )


class CreatePublisherView(StaffUserMixin, FormView):
    form_class = CreatePublisherForm
    model = Publisher
    template_name = "adserver/staff/publisher-create.html"

    def form_valid(self, form):
        self.object = form.save()
        result = super().form_valid(form)
        messages.success(
            self.request,
            _("Successfully created %(object)s") % {"object": self.object.name},
        )
        return result

    def get_success_url(self):
        return reverse(
            "publisher_main",
            kwargs={
                "publisher_slug": self.object.slug,
            },
        )


class PublisherPayoutView(StaffUserMixin, TemplateView):

    """
    A view listing all the payouts that are due in the upcoming month.

    Has the following arguments:
    * all: Show all publishers, not just folks with payouts due
    * publisher: Filter to a specific publisher
    * limit: Show only up to ``limit`` publishers, mostly for testing & debugging
    """

    template_name = "adserver/staff/publisher-payout-list.html"
    # Two hours should be enough to run most payouts
    CACHE_SECONDS = 7200

    def get_context_data(self, **kwargs):
        context = super().get_context_data(**kwargs)

        limit = int(self.request.GET.get("limit", 0))
        all_publishers = self.request.GET.get("all")
        publisher_slug = self.request.GET.get("publisher")

        queryset = Publisher.objects.all()
        if publisher_slug:
            queryset = queryset.filter(slug__startswith=publisher_slug)

        if limit:
            queryset = queryset[:limit]

        payouts = {}

        for publisher in queryset:
            data = generate_publisher_payout_data(
                publisher, include_current_report=False
            )

            # Cache payout data to make running payouts faster
            data = cache.get(f"payout-{publisher.pk}")
            if not data:
                data = generate_publisher_payout_data(publisher)
                cache.set(f"payout-{publisher.pk}", data, self.CACHE_SECONDS)

            report = data.get("due_report")
            if not report:
                continue

            due_balance = report["total"]["revenue_share"]
            due_str = "{:.2f}".format(due_balance)
            ctr = report["total"]["ctr"]
            ctr_str = "{:.2f}".format(ctr)

            if (
                due_balance < float(settings.ADSERVER_MINIMUM_PAYOUT)
                and not all_publishers
            ):
                continue

            payouts_url = generate_absolute_url(
                reverse("publisher_payouts", kwargs={"publisher_slug": publisher.slug})
            )
            settings_url = generate_absolute_url(
                reverse("publisher_settings", kwargs={"publisher_slug": publisher.slug})
            )
            payout_context = dict(
                payouts_url=payouts_url,
                settings_url=settings_url,
                publisher=publisher,
                total=due_str,
                ctr=ctr_str,
                **data,
            )

            current_payout = publisher.payouts.filter(
                date__month=timezone.now().month,
                date__year=timezone.now().year,
            ).first()
            if current_payout:
                payout_context["payout"] = current_payout

            last_payout = publisher.payouts.filter(
                status=PAID,
                # Janky way to find last month..
                date__month=(
                    timezone.now().replace(day=1) - datetime.timedelta(days=1)
                ).month,
                date__year=timezone.now().year,
            ).first()
            if last_payout:
                change_percent = (
                    (float(due_balance) - float(last_payout.amount))
                    / float(last_payout.amount)
                ) * 100
                payout_context["change"] = change_percent

            payouts[publisher] = payout_context

        context["payouts"] = payouts
        return context


class PublisherStartPayoutView(StaffUserMixin, FormView):

    """Start a payout for a publisher."""

    form_class = StartPublisherPayoutForm
    template_name = "adserver/staff/publisher-payout-start.html"

    def get_initial(self):
        """Returns the initial data to use for forms on this view."""
        initial = super().get_initial()
        publisher_slug = self.kwargs.get("publisher_slug")
        self.publisher = Publisher.objects.get(slug=publisher_slug)
        self.data = generate_publisher_payout_data(self.publisher)
        email_html = (
            get_template("adserver/email/publisher-payout.html")
            .render(self.data)
            .replace("\n\n", "\n")
        )
        initial["sender"] = "EthicalAds by Read the Docs"
        initial["subject"] = f"EthicalAds Payout - {self.publisher.name}"
        initial["body"] = email_html
        initial["amount"] = "%.2f" % self.data["due_report"]["total"]["revenue_share"]
        return initial

    def form_valid(self, form):
        self.object = form.save()
        result = super().form_valid(form)
        messages.success(
            self.request,
            _("Successfully emailed %(publisher)s")
            % {"publisher": self.publisher.name},
        )
        return result

    def get_form_kwargs(self):
        kwargs = super().get_form_kwargs()
        publisher_slug = self.kwargs.get("publisher_slug")
        kwargs["publisher"] = Publisher.objects.get(slug=publisher_slug)
        kwargs["amount"] = "%.2f" % self.data["due_report"]["total"]["revenue_share"]
        kwargs["start_date"] = self.data["start_date"]
        kwargs["end_date"] = self.data["end_date"]
        return kwargs

    def get_success_url(self):
        return reverse(
            "staff-finish-publisher-payout",
            kwargs={
                "publisher_slug": self.publisher.slug,
            },
        )

    def get_context_data(self, **kwargs):
        context = super().get_context_data(**kwargs)
        context.update({"publisher": self.publisher})
        return context


class PublisherFinishPayoutView(StaffUserMixin, DetailView):

    """Start a payout for a publisher."""

    template_name = "adserver/staff/publisher-payout-finish.html"

    def get_object(self, queryset=None):
        self.publisher = get_object_or_404(
            Publisher, slug=self.kwargs["publisher_slug"]
        )
        self.payout = self.publisher.payouts.exclude(status=PAID).first()
        if not self.payout:
            raise Http404("No payout found")
        return self.payout

    def get_context_data(self, **kwargs):
        context = super().get_context_data(**kwargs)
        context.update({"payout": self.payout, "publisher": self.publisher})
        return context

    def post(self, request, *args, **kwargs):
        self.get_object()
        self.payout.status = PAID
        self.payout.save()
        messages.success(self.request, _("Successfully updated payout to paid status"))
        return redirect(self.payout.get_absolute_url())<|MERGE_RESOLUTION|>--- conflicted
+++ resolved
@@ -4,11 +4,7 @@
 
 from django.conf import settings
 from django.contrib import messages
-<<<<<<< HEAD
-=======
-from django.contrib.auth.mixins import UserPassesTestMixin
 from django.core.cache import cache
->>>>>>> 2ce0bab5
 from django.http import Http404
 from django.shortcuts import get_object_or_404
 from django.shortcuts import redirect
