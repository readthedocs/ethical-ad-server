--- conflicted
+++ resolved
@@ -46,108 +46,6 @@
     return render(request, "adserver/dnt-policy.txt", content_type="text/plain")
 
 
-<<<<<<< HEAD
-def proxy_ad_click(request, ad_id, nonce):
-    """Track a click on an ad and redirect to the link."""
-    ip = get_client_ip(request)
-    user_agent = request.META.get("HTTP_USER_AGENT", "")
-    parsed_ua = parse(user_agent)
-
-    ad = get_object_or_404(Advertisement, pk=ad_id)
-    count = cache.get(ad.cache_key(impression_type=CLICKS, nonce=nonce), None)
-
-    event_category = "Advertisement"
-    event_action = "Billed Click"
-    event_label = ad.slug
-
-    # The event_value is in US cents (eg. for $2 CPC, the value is 200)
-    # CPMs are too small to register
-    event_value = int(ad.flight.cpc * 100)  # GA doesn't support floats for event value
-
-    if parsed_ua.is_bot:
-        log.warning("Bot click. User Agent: [%s]", user_agent)
-        event_action = "Bot Click"
-    elif parsed_ua.os.family == "Other" and parsed_ua.browser.family == "Other":
-        # This is probably a bot/proxy server/prefetcher/etc.
-        log.warning("Unknown user agent click [%s]", user_agent)
-        event_action = "Invalid UA Click"
-    elif request.user.is_staff:
-        log.warning("Ignored staff user ad click")
-        event_action = "Staff Click"
-    elif count is None:
-        log.warning("Old or nonexistent hash tried on Click.")
-        event_action = "Old/Nonexistent Click"
-    elif is_blacklisted_user_agent(user_agent):
-        log.warning("Blacklisted user agent click [%s]", user_agent)
-        event_action = "Blacklisted Click"
-    elif is_click_ratelimited(request):
-        # Note: Normally logging IPs is frowned upon but this is a security/billing violation
-        log.warning("User (%s) has clicked too many ads recently [%s]", ip, user_agent)
-        event_action = "RateLimited Click"
-    elif count == 0:
-        log.debug("Billed ad click")
-        ad.incr(CLICKS)
-        cache.incr(ad.cache_key(impression_type=CLICKS, nonce=nonce))
-        ad.record_click(request=request, advertisement=ad)
-    else:
-        log.warning(
-            "Duplicate click logged. %s total clicks tried. User Agent: [%s]",
-            count,
-            user_agent,
-        )
-        cache.incr(ad.cache_key(impression_type=CLICKS, nonce=nonce))
-        event_action = "Duplicate Click"
-
-    analytics_event(
-        ec=event_category,
-        ea=event_action,
-        el=event_label,
-        ev=event_value,
-        ua=user_agent,
-        uip=ip,
-    )
-    return redirect(ad.link)
-
-
-def proxy_ad_view(request, ad_id, nonce):
-    """Track a view of an ad and redirect to the image."""
-    user_agent = request.META.get("HTTP_USER_AGENT", "")
-    parsed_ua = parse(user_agent)
-
-    ad = get_object_or_404(Advertisement, pk=ad_id)
-    count = cache.get(ad.cache_key(impression_type=VIEWS, nonce=nonce), None)
-
-    if parsed_ua.is_bot:
-        log.debug("Bot view. User Agent: [%s]", user_agent)
-    elif parsed_ua.os.family == "Other" and parsed_ua.browser.family == "Other":
-        # This is probably a bot/proxy server/prefetcher/etc.
-        log.debug("Unknown user agent view [%s]", user_agent)
-    elif request.user.is_staff:
-        log.debug("Ignored staff user ad view")
-    elif count is None:
-        log.debug("Old or nonexistent hash tried on View.")
-    elif is_blacklisted_user_agent(user_agent):
-        log.debug("Blacklisted user agent view [%s]", user_agent)
-    elif count == 0:
-        log.debug("Billed ad view")
-        ad.incr(VIEWS)
-        cache.incr(ad.cache_key(impression_type=VIEWS, nonce=nonce))
-        ad.record_view(request=request, advertisement=ad)
-    else:
-        log.debug(
-            "Duplicate view logged. %s total views tried. User Agent: [%s]",
-            count,
-            user_agent,
-        )
-        cache.incr(ad.cache_key(impression_type=VIEWS, nonce=nonce))
-    if ad.image:
-        return redirect(ad.image.url)
-
-    return HttpResponse("View Proxy")
-
-
-=======
->>>>>>> 0e2e579d
 @login_required
 def dashboard(request):
     return render(
