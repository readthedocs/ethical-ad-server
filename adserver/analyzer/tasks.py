--- conflicted
+++ resolved
@@ -53,22 +53,30 @@
 
     log.debug("Analyzing url: %s", normalized_url)
     keywords = set()
+    embeddings = set()
 
-<<<<<<< HEAD
-    backend = get_url_analyzer_backend()(url)
-    keywords = backend.analyze()  # Can be None
-    embedding = backend.embedding()  # Can be None
-=======
     for backend in get_url_analyzer_backends():
         backend_instance = backend(url)
         analyzed_keywords = backend_instance.analyze()  # Can be None
         log.debug("Keywords from '%s': %s", backend.__name__, analyzed_keywords)
+
+        analyzed_embedding = backend.embedding()  # Can be None
+        log.debug("Embedding from '%s': %s", backend.__name__, analyzed_embedding)
+
         if analyzed_keywords:
             for kw in analyzed_keywords:
                 keywords.add(kw)
->>>>>>> 786b22de
+
+        if analyzed_embedding:
+            embeddings.add(analyzed_embedding)
 
     log.debug("Keywords found : %s", keywords)
+    log.debug("Embeddings found : %s", embeddings)
+
+    if len(embeddings) > 1:
+        log.warning("Multiple embeddings found for URL: %s", normalized_url)
+
+    embedding = embeddings[0] if embeddings else None
 
     keywords = list(keywords)
     url_obj, created = AnalyzedUrl.objects.get_or_create(
